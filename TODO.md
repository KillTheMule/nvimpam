<<<<<<< HEAD
* Work on skip_card if we can't reduce the amount of repitition 
=======
* Check out https://github.com/kernelmachine/cargo-profiler
>>>>>>> da4f842a

* skip_card doesn't need to allocate a vec most of the time!

* Do we need the channel between the handler and the event loop? How about just having the handler call what's neccessary?

* Check out https://github.com/sunng87/cargo-release

* Add benchmarks
  * Maybe https://docs.rs/bencher/0.1.4/bencher/?
  * Need integration benchmarks, so make something cust0m in viml?
    * No, have the test setup nvim as a child
  * Check out criterion.rs

* Setup fuzzing?
  * Checkc https://users.rust-lang.org/t/announcing-afl-rs-0-2-bindings-for-american-fuzzy-lop/13981

* Work through https://rust-lang-nursery.github.io/api-guidelines/

* Check out for docs:
  * https://github.com/Geal/cargo-external-doc
  * https://github.com/vitiral/artifact

* Mention logging in the doc

* Write vim doc

* If performance isn't good, see 
  https://www.reddit.com/r/rust/comments/7h4q0i/can_this_function_be_improved_performancewise/dqoolbm/

* Before parsing the vec, maybe sort it?

* Both the Line enum variant and the trait are called ges. Bad?
* Check out https://www.makeareadme.com/#usage

* Unify skip functions wrt usage of curkw, curidx vs. line, lineidx
* Write correct doc comments in lines.rs and folds.rs<|MERGE_RESOLUTION|>--- conflicted
+++ resolved
@@ -1,8 +1,6 @@
-<<<<<<< HEAD
 * Work on skip_card if we can't reduce the amount of repitition 
-=======
+
 * Check out https://github.com/kernelmachine/cargo-profiler
->>>>>>> da4f842a
 
 * skip_card doesn't need to allocate a vec most of the time!
 
