--- conflicted
+++ resolved
@@ -1,10 +1,7 @@
 * Improve logging: Lua code should write to NVIMPAM_LOG_FILE (maybe even respect log llevel?), only the binaries stderr should really go to NVIMPAM_STDERR
 
-<<<<<<< HEAD
 * Check out using lookup tables for performance improvements. Ref https://github.com/lynaghk/question-rust-inlining also see https://github.com/sfackler/rust-phf
 
-* Replace `fs::read_to_end` by `fs::read`
-=======
 * use std::fs::read to read the file
 
 * Save lines by immutable ID and provide a map ID -> linenr somewhere? That
@@ -13,7 +10,6 @@
 * Check vimways.org for various plugin improvements
 
 * Add pyvars to cell verification
->>>>>>> 284d88ff
 
 * Write a size hint (exact!) for the HlIter
 
